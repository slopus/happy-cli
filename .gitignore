*-debug.log
*-error.log
**/.DS_Store
/.idea
/dist
/tmp
/node_modules
oclif.manifest.json

# Unpacked binaries (keep archives)
/tools/unpacked/



pnpm-lock.yaml

# Environment variables
.env
.env*.local
.envrc

# Claude code session level settings
.claude/settings.local.json

# Local installation and data directories
.happy/
.happy-dev/

**/*.log
.release-notes-temp.md

<<<<<<< HEAD
# Git worktrees for isolated branch work
.worktrees/
bun.lock
claude-docs/
note/
happy-coder-*.tgz
=======
# npm auth token (never commit)
.npmrc
>>>>>>> f9cb1216
<|MERGE_RESOLUTION|>--- conflicted
+++ resolved
@@ -29,14 +29,12 @@
 **/*.log
 .release-notes-temp.md
 
-<<<<<<< HEAD
 # Git worktrees for isolated branch work
 .worktrees/
 bun.lock
 claude-docs/
 note/
 happy-coder-*.tgz
-=======
+
 # npm auth token (never commit)
-.npmrc
->>>>>>> f9cb1216
+.npmrc