{
  "name": "happy-coder",
  "version": "0.13.0",
  "description": "Mobile and Web client for Claude Code and Codex",
  "author": "Kirill Dubovitskiy",
  "license": "MIT",
  "type": "module",
  "homepage": "https://github.com/slopus/happy-cli",
  "bugs": "https://github.com/slopus/happy-cli/issues",
  "repository": "slopus/happy-cli",
  "bin": {
    "happy": "./bin/happy.mjs",
    "happy-mcp": "./bin/happy-mcp.mjs"
  },
  "main": "./dist/index.cjs",
  "module": "./dist/index.mjs",
  "types": "./dist/index.d.cts",
  "exports": {
    ".": {
      "require": {
        "types": "./dist/index.d.cts",
        "default": "./dist/index.cjs"
      },
      "import": {
        "types": "./dist/index.d.mts",
        "default": "./dist/index.mjs"
      }
    },
    "./lib": {
      "require": {
        "types": "./dist/lib.d.cts",
        "default": "./dist/lib.cjs"
      },
      "import": {
        "types": "./dist/lib.d.mts",
        "default": "./dist/lib.mjs"
      }
    },
    "./codex/happyMcpStdioBridge": {
      "require": {
        "types": "./dist/codex/happyMcpStdioBridge.d.cts",
        "default": "./dist/codex/happyMcpStdioBridge.cjs"
      },
      "import": {
        "types": "./dist/codex/happyMcpStdioBridge.d.mts",
        "default": "./dist/codex/happyMcpStdioBridge.mjs"
      }
    }
  },
  "files": [
    "dist",
    "bin",
    "scripts",
    "tools",
    "package.json"
  ],
  "scripts": {
    "why do we need to build before running tests / dev?": "We need the binary to be built so we run daemon commands which directly run the binary - we don't want them to go out of sync or have custom spawn logic depending how we started happy",
    "typecheck": "tsc --noEmit",
    "build": "shx rm -rf dist && npx tsc --noEmit && pkgroll",
    "test": "yarn build && vitest run",
    "start": "yarn build && node ./bin/happy.mjs",
    "dev": "tsx src/index.ts",
    "dev:local-server": "yarn build && tsx --env-file .env.dev-local-server src/index.ts",
    "dev:integration-test-env": "yarn build && tsx --env-file .env.integration-test src/index.ts",
    "prepublishOnly": "yarn build && yarn test",
<<<<<<< HEAD
    "release": "release-it",
    "postinstall": "node scripts/unpack-tools.cjs",
    "// ==== Dev/Stable Variant Management ====": "",
    "stable": "node scripts/env-wrapper.cjs stable",
    "dev:variant": "node scripts/env-wrapper.cjs dev",
    "// ==== Stable Version Quick Commands ====": "",
    "stable:daemon:start": "node scripts/env-wrapper.cjs stable daemon start",
    "stable:daemon:stop": "node scripts/env-wrapper.cjs stable daemon stop",
    "stable:daemon:status": "node scripts/env-wrapper.cjs stable daemon status",
    "stable:auth": "node scripts/env-wrapper.cjs stable auth",
    "// ==== Development Version Quick Commands ====": "",
    "dev:daemon:start": "node scripts/env-wrapper.cjs dev daemon start",
    "dev:daemon:stop": "node scripts/env-wrapper.cjs dev daemon stop",
    "dev:daemon:status": "node scripts/env-wrapper.cjs dev daemon status",
    "dev:auth": "node scripts/env-wrapper.cjs dev auth",
    "// ==== Setup ====": "",
    "setup:dev": "node scripts/setup-dev.cjs",
    "doctor": "node scripts/env-wrapper.cjs stable doctor",
    "// ==== Development Linking ====": "",
    "link:dev": "node scripts/link-dev.cjs",
    "unlink:dev": "node scripts/link-dev.cjs unlink"
=======
    "release": "yarn install && release-it",
    "postinstall": "node scripts/unpack-tools.cjs"
>>>>>>> f9cb1216
  },
  "dependencies": {
    "@agentclientprotocol/sdk": "^0.8.0",
    "@modelcontextprotocol/sdk": "^1.22.0",
    "@stablelib/base64": "^2.0.1",
    "@stablelib/hex": "^2.0.1",
    "@types/cross-spawn": "^6.0.6",
    "@types/http-proxy": "^1.17.17",
    "@types/ps-list": "^6.2.1",
    "@types/qrcode-terminal": "^0.12.2",
    "@types/react": "^19.2.7",
    "@types/tmp": "^0.2.6",
    "ai": "^5.0.107",
    "axios": "^1.13.2",
    "chalk": "^5.6.2",
    "cross-spawn": "^7.0.6",
    "expo-server-sdk": "^3.15.0",
    "fastify": "^5.6.2",
    "fastify-type-provider-zod": "4.0.2",
    "http-proxy": "^1.18.1",
    "http-proxy-middleware": "^3.0.5",
    "ink": "^6.5.1",
    "open": "^10.2.0",
    "ps-list": "^8.1.1",
    "qrcode-terminal": "^0.12.0",
    "react": "^19.2.0",
    "socket.io-client": "^4.8.1",
    "tar": "^7.5.2",
    "tmp": "^0.2.5",
    "tweetnacl": "^1.0.3",
    "zod": "^3.23.8"
  },
  "devDependencies": {
    "@eslint/compat": "^1",
    "@types/node": ">=20",
    "cross-env": "^10.1.0",
    "dotenv": "^16.6.1",
    "eslint": "^9",
    "eslint-config-prettier": "^10",
    "pkgroll": "^2.14.2",
    "release-it": "^19.0.6",
    "shx": "^0.3.3",
    "ts-node": "^10",
    "tsx": "^4.20.6",
    "typescript": "^5",
    "vitest": "^3.2.4"
  },
  "resolutions": {
    "whatwg-url": "14.2.0",
    "parse-path": "7.0.3",
    "@types/parse-path": "7.0.3"
  },
  "publishConfig": {
    "registry": "https://registry.npmjs.org"
  },
  "packageManager": "yarn@1.22.22"
}<|MERGE_RESOLUTION|>--- conflicted
+++ resolved
@@ -64,8 +64,7 @@
     "dev:local-server": "yarn build && tsx --env-file .env.dev-local-server src/index.ts",
     "dev:integration-test-env": "yarn build && tsx --env-file .env.integration-test src/index.ts",
     "prepublishOnly": "yarn build && yarn test",
-<<<<<<< HEAD
-    "release": "release-it",
+    "release": "yarn install && release-it",
     "postinstall": "node scripts/unpack-tools.cjs",
     "// ==== Dev/Stable Variant Management ====": "",
     "stable": "node scripts/env-wrapper.cjs stable",
@@ -86,10 +85,6 @@
     "// ==== Development Linking ====": "",
     "link:dev": "node scripts/link-dev.cjs",
     "unlink:dev": "node scripts/link-dev.cjs unlink"
-=======
-    "release": "yarn install && release-it",
-    "postinstall": "node scripts/unpack-tools.cjs"
->>>>>>> f9cb1216
   },
   "dependencies": {
     "@agentclientprotocol/sdk": "^0.8.0",
