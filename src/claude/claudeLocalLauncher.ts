import { logger } from "@/ui/logger";
import { claudeLocal } from "./claudeLocal";
import { Session } from "./session";
import { Future } from "@/utils/future";
import { createSessionScanner } from "./utils/sessionScanner";
import { sendClaudeMessage } from "./utils/sendClaudeMessage";

export async function claudeLocalLauncher(session: Session): Promise<'switch' | 'exit'> {

    // Create scanner
    const scanner = await createSessionScanner({
        sessionId: session.sessionId,
        workingDirectory: session.path,
<<<<<<< HEAD
        onMessage: (message) => { sendClaudeMessage(session.client, message) }
=======
        onMessage: (message) => { 
            // Block SDK summary messages - we generate our own
            if (message.type !== 'summary') {
                session.client.sendClaudeSessionMessage(message)
            }
        }
>>>>>>> 92bda01d
    });


    // Handle abort
    let exitReason: 'switch' | 'exit' | null = null;
    const processAbortController = new AbortController();
    let exutFuture = new Future<void>();
    try {
        async function abort() {

            // Send abort signal
            if (!processAbortController.signal.aborted) {
                processAbortController.abort();
            }

            // Await full exit
            await exutFuture.promise;
        }

        async function doAbort() {
            logger.debug('[local]: doAbort');

            // Switching to remote mode
            if (!exitReason) {
                exitReason = 'switch';
            }

            // Reset sent messages
            session.queue.reset();

            // Abort
            await abort();
        }

        async function doSwitch() {
            logger.debug('[local]: doSwitch');

            // Switching to remote mode
            if (!exitReason) {
                exitReason = 'switch';
            }

            // Abort
            await abort();
        }

        // When to abort
        session.client.setHandler('abort', doAbort); // Abort current process, clean queue and switch to remote mode
        session.client.setHandler('switch', doSwitch); // When user wants to switch to remote mode
        session.queue.setOnMessage((message: string, mode) => {
            // Switch to remote mode when message received
            doSwitch();
        }); // When any message is received, abort current process, clean queue and switch to remote mode

        // Exit if there are messages in the queue
        if (session.queue.size() > 0) {
            return 'switch';
        }

        // Handle session start
        const handleSessionStart = (sessionId: string) => {
            session.onSessionFound(sessionId);
            scanner.onNewSession(sessionId);
        }

        // Run local mode
        while (true) {
            // If we already have an exit reason, return it
            if (exitReason) {
                return exitReason;
            }

            // Launch
            logger.debug('[local]: launch');
            try {
                await claudeLocal({
                    path: session.path,
                    sessionId: session.sessionId,
                    onSessionFound: handleSessionStart,
                    onThinkingChange: session.onThinkingChange,
                    abort: processAbortController.signal,
                    claudeEnvVars: session.claudeEnvVars,
                    claudeArgs: session.claudeArgs,
                    mcpServers: session.mcpServers,
                    allowedTools: session.allowedTools,
                });

                session.clearOneTimeClaudeArgsLikeResume();

                // Normal exit
                if (!exitReason) {
                    exitReason = 'exit';
                    break;
                }
            } catch (e) {
                logger.debug('[local]: launch error', e);
                if (!exitReason) {
                    session.client.sendSessionEvent({ type: 'message', message: 'Process exited unexpectedly' });
                    continue;
                } else {
                    break;
                }
            }
            logger.debug('[local]: launch done');
        }
    } finally {

        // Resolve future
        exutFuture.resolve(undefined);

        // Set handlers to no-op
        session.client.setHandler('abort', async () => { });
        session.client.setHandler('switch', async () => { });
        session.queue.setOnMessage(null);

        // Cleanup
        await scanner.cleanup();
    }

    // Return
    return exitReason || 'exit';
}<|MERGE_RESOLUTION|>--- conflicted
+++ resolved
@@ -11,16 +11,12 @@
     const scanner = await createSessionScanner({
         sessionId: session.sessionId,
         workingDirectory: session.path,
-<<<<<<< HEAD
-        onMessage: (message) => { sendClaudeMessage(session.client, message) }
-=======
         onMessage: (message) => { 
             // Block SDK summary messages - we generate our own
             if (message.type !== 'summary') {
-                session.client.sendClaudeSessionMessage(message)
+                sendClaudeMessage(session.client, message)
             }
         }
->>>>>>> 92bda01d
     });
 
 
