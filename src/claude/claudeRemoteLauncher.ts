--- conflicted
+++ resolved
@@ -63,16 +63,10 @@
         sessionId: session.sessionId,
         workingDirectory: session.path,
         onMessage: (message) => {
-<<<<<<< HEAD
-            if (message.type === 'summary') {
-                sendClaudeMessage(session.client, message);
-            }
-=======
             // Block SDK summary messages - we'll generate our own
             // if (message.type === 'summary') {
-            //     session.client.sendClaudeSessionMessage(message);
+            //     sendClaudeMessage(session.client, message);
             // }
->>>>>>> 92bda01d
         }
     });
 
