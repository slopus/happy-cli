import os from 'node:os';
import { randomUUID } from 'node:crypto';

import { ApiClient } from '@/api/api';
import { logger } from '@/ui/logger';
import { loop } from '@/claude/loop';
import { AgentState, Metadata } from '@/api/types';
import packageJson from '../../package.json';
import { Credentials, readSettings } from '@/persistence';
import { EnhancedMode, PermissionMode } from './loop';
import { MessageQueue2 } from '@/utils/MessageQueue2';
import { hashObject } from '@/utils/deterministicJson';
import { startCaffeinate, stopCaffeinate } from '@/utils/caffeinate';
import { extractSDKMetadataAsync } from '@/claude/sdk/metadataExtractor';
import { parseSpecialCommand } from '@/parsers/specialCommands';
import { getEnvironmentInfo } from '@/ui/doctor';
import { configuration } from '@/configuration';
import { notifyDaemonSessionStarted } from '@/daemon/controlClient';
import { initialMachineMetadata } from '@/daemon/run';
import { startHappyServer } from '@/claude/utils/startHappyServer';
import { startHookServer } from '@/claude/utils/startHookServer';
import { generateHookSettingsFile, cleanupHookSettingsFile } from '@/claude/utils/generateHookSettings';
import { registerKillSessionHandler } from './registerKillSessionHandler';
import { projectPath } from '../projectPath';
import { resolve } from 'node:path';
<<<<<<< HEAD
import { startOfflineReconnection, connectionState } from '@/utils/serverConnectionErrors';
import { claudeLocal } from '@/claude/claudeLocal';
import { createSessionScanner } from '@/claude/utils/sessionScanner';
=======
import { Session } from './session';
>>>>>>> f9cb1216

export interface StartOptions {
    model?: string
    permissionMode?: PermissionMode
    startingMode?: 'local' | 'remote'
    shouldStartDaemon?: boolean
    claudeEnvVars?: Record<string, string>
    claudeArgs?: string[]
    startedBy?: 'daemon' | 'terminal'
}

export async function runClaude(credentials: Credentials, options: StartOptions = {}): Promise<void> {
    logger.debug(`[CLAUDE] ===== CLAUDE MODE STARTING =====`);
    logger.debug(`[CLAUDE] This is the Claude agent, NOT Gemini`);
    
    const workingDirectory = process.cwd();
    const sessionTag = randomUUID();

    // Log environment info at startup
    logger.debugLargeJson('[START] Happy process started', getEnvironmentInfo());
    logger.debug(`[START] Options: startedBy=${options.startedBy}, startingMode=${options.startingMode}`);

    // Validate daemon spawn requirements - fail fast on invalid config
    if (options.startedBy === 'daemon' && options.startingMode === 'local') {
        throw new Error('Daemon-spawned sessions cannot use local/interactive mode. Use --happy-starting-mode remote or spawn sessions directly from terminal.');
    }

    // Set backend for offline warnings (before any API calls)
    connectionState.setBackend('Claude');

    // Create session service
    const api = await ApiClient.create(credentials);

    // Create a new session
    let state: AgentState = {};

    // Get machine ID from settings (should already be set up)
    const settings = await readSettings();
    let machineId = settings?.machineId
    if (!machineId) {
        console.error(`[START] No machine ID found in settings, which is unexpected since authAndSetupMachineIfNeeded should have created it. Please report this issue on https://github.com/slopus/happy-cli/issues`);
        process.exit(1);
    }
    logger.debug(`Using machineId: ${machineId}`);

    // Create machine if it doesn't exist
    await api.getOrCreateMachine({
        machineId,
        metadata: initialMachineMetadata
    });

    let metadata: Metadata = {
        path: workingDirectory,
        host: os.hostname(),
        version: packageJson.version,
        os: os.platform(),
        machineId: machineId,
        homeDir: os.homedir(),
        happyHomeDir: configuration.happyHomeDir,
        happyLibDir: projectPath(),
        happyToolsDir: resolve(projectPath(), 'tools', 'unpacked'),
        startedFromDaemon: options.startedBy === 'daemon',
        hostPid: process.pid,
        startedBy: options.startedBy || 'terminal',
        // Initialize lifecycle state
        lifecycleState: 'running',
        lifecycleStateSince: Date.now(),
        flavor: 'claude'
    };
    const response = await api.getOrCreateSession({ tag: sessionTag, metadata, state });

    // Handle server unreachable case - run Claude locally with hot reconnection
    // Note: connectionState.notifyOffline() was already called by api.ts with error details
    if (!response) {
        let offlineSessionId: string | null = null;

        const reconnection = startOfflineReconnection({
            serverUrl: configuration.serverUrl,
            onReconnected: async () => {
                const resp = await api.getOrCreateSession({ tag: randomUUID(), metadata, state });
                if (!resp) throw new Error('Server unavailable');
                const session = api.sessionSyncClient(resp);
                const scanner = await createSessionScanner({
                    sessionId: null,
                    workingDirectory,
                    onMessage: (msg) => session.sendClaudeSessionMessage(msg)
                });
                if (offlineSessionId) scanner.onNewSession(offlineSessionId);
                return { session, scanner };
            },
            onNotify: console.log,
            onCleanup: () => {
                // Scanner cleanup handled automatically when process exits
            }
        });

        try {
            await claudeLocal({
                path: workingDirectory,
                sessionId: null,
                onSessionFound: (id) => { offlineSessionId = id; },
                onThinkingChange: () => {},
                abort: new AbortController().signal,
                claudeEnvVars: options.claudeEnvVars,
                claudeArgs: options.claudeArgs,
                mcpServers: {},
                allowedTools: []
            });
        } finally {
            reconnection.cancel();
            stopCaffeinate();
        }
        process.exit(0);
    }

    logger.debug(`Session created: ${response.id}`);

    // Always report to daemon if it exists
    try {
        logger.debug(`[START] Reporting session ${response.id} to daemon`);
        const result = await notifyDaemonSessionStarted(response.id, metadata);
        if (result.error) {
            logger.debug(`[START] Failed to report to daemon (may not be running):`, result.error);
        } else {
            logger.debug(`[START] Reported session ${response.id} to daemon`);
        }
    } catch (error) {
        logger.debug('[START] Failed to report to daemon (may not be running):', error);
    }

    // Extract SDK metadata in background and update session when ready
    extractSDKMetadataAsync(async (sdkMetadata) => {
        logger.debug('[start] SDK metadata extracted, updating session:', sdkMetadata);
        try {
            // Update session metadata with tools and slash commands
            api.sessionSyncClient(response).updateMetadata((currentMetadata) => ({
                ...currentMetadata,
                tools: sdkMetadata.tools,
                slashCommands: sdkMetadata.slashCommands
            }));
            logger.debug('[start] Session metadata updated with SDK capabilities');
        } catch (error) {
            logger.debug('[start] Failed to update session metadata:', error);
        }
    });

    // Create realtime session
    const session = api.sessionSyncClient(response);

    // Start Happy MCP server
    const happyServer = await startHappyServer(session);
    logger.debug(`[START] Happy MCP server started at ${happyServer.url}`);

    // Variable to track current session instance (updated via onSessionReady callback)
    // Used by hook server to notify Session when Claude changes session ID
    let currentSession: Session | null = null;

    // Start Hook server for receiving Claude session notifications
    const hookServer = await startHookServer({
        onSessionHook: (sessionId, data) => {
            logger.debug(`[START] Session hook received: ${sessionId}`, data);
            
            // Update session ID in the Session instance
            if (currentSession) {
                const previousSessionId = currentSession.sessionId;
                if (previousSessionId !== sessionId) {
                    logger.debug(`[START] Claude session ID changed: ${previousSessionId} -> ${sessionId}`);
                    currentSession.onSessionFound(sessionId);
                }
            }
        }
    });
    logger.debug(`[START] Hook server started on port ${hookServer.port}`);

    // Generate hook settings file for Claude
    const hookSettingsPath = generateHookSettingsFile(hookServer.port);
    logger.debug(`[START] Generated hook settings file: ${hookSettingsPath}`);

    // Print log file path
    const logPath = logger.logFilePath;
    logger.infoDeveloper(`Session: ${response.id}`);
    logger.infoDeveloper(`Logs: ${logPath}`);

    // Set initial agent state
    session.updateAgentState((currentState) => ({
        ...currentState,
        controlledByUser: options.startingMode !== 'remote'
    }));

    // Start caffeinate to prevent sleep on macOS
    const caffeinateStarted = startCaffeinate();
    if (caffeinateStarted) {
        logger.infoDeveloper('Sleep prevention enabled (macOS)');
    }

    // Import MessageQueue2 and create message queue
    const messageQueue = new MessageQueue2<EnhancedMode>(mode => hashObject({
        isPlan: mode.permissionMode === 'plan',
        model: mode.model,
        fallbackModel: mode.fallbackModel,
        customSystemPrompt: mode.customSystemPrompt,
        appendSystemPrompt: mode.appendSystemPrompt,
        allowedTools: mode.allowedTools,
        disallowedTools: mode.disallowedTools
    }));

    // Forward messages to the queue
    // Permission modes: Use the unified 7-mode type, mapping happens at SDK boundary in claudeRemote.ts
    let currentPermissionMode: PermissionMode | undefined = options.permissionMode;
    let currentModel = options.model; // Track current model state
    let currentFallbackModel: string | undefined = undefined; // Track current fallback model
    let currentCustomSystemPrompt: string | undefined = undefined; // Track current custom system prompt
    let currentAppendSystemPrompt: string | undefined = undefined; // Track current append system prompt
    let currentAllowedTools: string[] | undefined = undefined; // Track current allowed tools
    let currentDisallowedTools: string[] | undefined = undefined; // Track current disallowed tools
    session.onUserMessage((message) => {

        // Resolve permission mode from meta - pass through as-is, mapping happens at SDK boundary
        let messagePermissionMode: PermissionMode | undefined = currentPermissionMode;
        if (message.meta?.permissionMode) {
            messagePermissionMode = message.meta.permissionMode;
            currentPermissionMode = messagePermissionMode;
            logger.debug(`[loop] Permission mode updated from user message to: ${currentPermissionMode}`);
        } else {
            logger.debug(`[loop] User message received with no permission mode override, using current: ${currentPermissionMode}`);
        }

        // Resolve model - use message.meta.model if provided, otherwise use current model
        let messageModel = currentModel;
        if (message.meta?.hasOwnProperty('model')) {
            messageModel = message.meta.model || undefined; // null becomes undefined
            currentModel = messageModel;
            logger.debug(`[loop] Model updated from user message: ${messageModel || 'reset to default'}`);
        } else {
            logger.debug(`[loop] User message received with no model override, using current: ${currentModel || 'default'}`);
        }

        // Resolve custom system prompt - use message.meta.customSystemPrompt if provided, otherwise use current
        let messageCustomSystemPrompt = currentCustomSystemPrompt;
        if (message.meta?.hasOwnProperty('customSystemPrompt')) {
            messageCustomSystemPrompt = message.meta.customSystemPrompt || undefined; // null becomes undefined
            currentCustomSystemPrompt = messageCustomSystemPrompt;
            logger.debug(`[loop] Custom system prompt updated from user message: ${messageCustomSystemPrompt ? 'set' : 'reset to none'}`);
        } else {
            logger.debug(`[loop] User message received with no custom system prompt override, using current: ${currentCustomSystemPrompt ? 'set' : 'none'}`);
        }

        // Resolve fallback model - use message.meta.fallbackModel if provided, otherwise use current fallback model
        let messageFallbackModel = currentFallbackModel;
        if (message.meta?.hasOwnProperty('fallbackModel')) {
            messageFallbackModel = message.meta.fallbackModel || undefined; // null becomes undefined
            currentFallbackModel = messageFallbackModel;
            logger.debug(`[loop] Fallback model updated from user message: ${messageFallbackModel || 'reset to none'}`);
        } else {
            logger.debug(`[loop] User message received with no fallback model override, using current: ${currentFallbackModel || 'none'}`);
        }

        // Resolve append system prompt - use message.meta.appendSystemPrompt if provided, otherwise use current
        let messageAppendSystemPrompt = currentAppendSystemPrompt;
        if (message.meta?.hasOwnProperty('appendSystemPrompt')) {
            messageAppendSystemPrompt = message.meta.appendSystemPrompt || undefined; // null becomes undefined
            currentAppendSystemPrompt = messageAppendSystemPrompt;
            logger.debug(`[loop] Append system prompt updated from user message: ${messageAppendSystemPrompt ? 'set' : 'reset to none'}`);
        } else {
            logger.debug(`[loop] User message received with no append system prompt override, using current: ${currentAppendSystemPrompt ? 'set' : 'none'}`);
        }

        // Resolve allowed tools - use message.meta.allowedTools if provided, otherwise use current
        let messageAllowedTools = currentAllowedTools;
        if (message.meta?.hasOwnProperty('allowedTools')) {
            messageAllowedTools = message.meta.allowedTools || undefined; // null becomes undefined
            currentAllowedTools = messageAllowedTools;
            logger.debug(`[loop] Allowed tools updated from user message: ${messageAllowedTools ? messageAllowedTools.join(', ') : 'reset to none'}`);
        } else {
            logger.debug(`[loop] User message received with no allowed tools override, using current: ${currentAllowedTools ? currentAllowedTools.join(', ') : 'none'}`);
        }

        // Resolve disallowed tools - use message.meta.disallowedTools if provided, otherwise use current
        let messageDisallowedTools = currentDisallowedTools;
        if (message.meta?.hasOwnProperty('disallowedTools')) {
            messageDisallowedTools = message.meta.disallowedTools || undefined; // null becomes undefined
            currentDisallowedTools = messageDisallowedTools;
            logger.debug(`[loop] Disallowed tools updated from user message: ${messageDisallowedTools ? messageDisallowedTools.join(', ') : 'reset to none'}`);
        } else {
            logger.debug(`[loop] User message received with no disallowed tools override, using current: ${currentDisallowedTools ? currentDisallowedTools.join(', ') : 'none'}`);
        }

        // Check for special commands before processing
        const specialCommand = parseSpecialCommand(message.content.text);

        if (specialCommand.type === 'compact') {
            logger.debug('[start] Detected /compact command');
            const enhancedMode: EnhancedMode = {
                permissionMode: messagePermissionMode || 'default',
                model: messageModel,
                fallbackModel: messageFallbackModel,
                customSystemPrompt: messageCustomSystemPrompt,
                appendSystemPrompt: messageAppendSystemPrompt,
                allowedTools: messageAllowedTools,
                disallowedTools: messageDisallowedTools
            };
            messageQueue.pushIsolateAndClear(specialCommand.originalMessage || message.content.text, enhancedMode);
            logger.debugLargeJson('[start] /compact command pushed to queue:', message);
            return;
        }

        if (specialCommand.type === 'clear') {
            logger.debug('[start] Detected /clear command');
            const enhancedMode: EnhancedMode = {
                permissionMode: messagePermissionMode || 'default',
                model: messageModel,
                fallbackModel: messageFallbackModel,
                customSystemPrompt: messageCustomSystemPrompt,
                appendSystemPrompt: messageAppendSystemPrompt,
                allowedTools: messageAllowedTools,
                disallowedTools: messageDisallowedTools
            };
            messageQueue.pushIsolateAndClear(specialCommand.originalMessage || message.content.text, enhancedMode);
            logger.debugLargeJson('[start] /compact command pushed to queue:', message);
            return;
        }

        // Push with resolved permission mode, model, system prompts, and tools
        const enhancedMode: EnhancedMode = {
            permissionMode: messagePermissionMode || 'default',
            model: messageModel,
            fallbackModel: messageFallbackModel,
            customSystemPrompt: messageCustomSystemPrompt,
            appendSystemPrompt: messageAppendSystemPrompt,
            allowedTools: messageAllowedTools,
            disallowedTools: messageDisallowedTools
        };
        messageQueue.push(message.content.text, enhancedMode);
        logger.debugLargeJson('User message pushed to queue:', message)
    });

    // Setup signal handlers for graceful shutdown
    const cleanup = async () => {
        logger.debug('[START] Received termination signal, cleaning up...');

        try {
            // Update lifecycle state to archived before closing
            if (session) {
                session.updateMetadata((currentMetadata) => ({
                    ...currentMetadata,
                    lifecycleState: 'archived',
                    lifecycleStateSince: Date.now(),
                    archivedBy: 'cli',
                    archiveReason: 'User terminated'
                }));
                
                // Send session death message
                session.sendSessionDeath();
                await session.flush();
                await session.close();
            }

            // Stop caffeinate
            stopCaffeinate();

            // Stop Happy MCP server
            happyServer.stop();

            // Stop Hook server and cleanup settings file
            hookServer.stop();
            cleanupHookSettingsFile(hookSettingsPath);

            logger.debug('[START] Cleanup complete, exiting');
            process.exit(0);
        } catch (error) {
            logger.debug('[START] Error during cleanup:', error);
            process.exit(1);
        }
    };

    // Handle termination signals
    process.on('SIGTERM', cleanup);
    process.on('SIGINT', cleanup);

    // Handle uncaught exceptions and rejections
    process.on('uncaughtException', (error) => {
        logger.debug('[START] Uncaught exception:', error);
        cleanup();
    });

    process.on('unhandledRejection', (reason) => {
        logger.debug('[START] Unhandled rejection:', reason);
        cleanup();
    });

    registerKillSessionHandler(session.rpcHandlerManager, cleanup);

    // Create claude loop
    await loop({
        path: workingDirectory,
        model: options.model,
        permissionMode: options.permissionMode,
        startingMode: options.startingMode,
        messageQueue,
        api,
        allowedTools: happyServer.toolNames.map(toolName => `mcp__happy__${toolName}`),
        onModeChange: (newMode) => {
            session.sendSessionEvent({ type: 'switch', mode: newMode });
            session.updateAgentState((currentState) => ({
                ...currentState,
                controlledByUser: newMode === 'local'
            }));
        },
        onSessionReady: (sessionInstance) => {
            // Store reference for hook server callback
            currentSession = sessionInstance;
        },
        mcpServers: {
            'happy': {
                type: 'http' as const,
                url: happyServer.url,
            }
        },
        session,
        claudeEnvVars: options.claudeEnvVars,
        claudeArgs: options.claudeArgs,
        hookSettingsPath
    });

    // Send session death message
    session.sendSessionDeath();

    // Wait for socket to flush
    logger.debug('Waiting for socket to flush...');
    await session.flush();

    // Close session
    logger.debug('Closing session...');
    await session.close();

    // Stop caffeinate before exiting
    stopCaffeinate();
    logger.debug('Stopped sleep prevention');

    // Stop Happy MCP server
    happyServer.stop();
    logger.debug('Stopped Happy MCP server');

    // Stop Hook server and cleanup settings file
    hookServer.stop();
    cleanupHookSettingsFile(hookSettingsPath);
    logger.debug('Stopped Hook server and cleaned up settings file');

    // Exit
    process.exit(0);
}<|MERGE_RESOLUTION|>--- conflicted
+++ resolved
@@ -23,13 +23,10 @@
 import { registerKillSessionHandler } from './registerKillSessionHandler';
 import { projectPath } from '../projectPath';
 import { resolve } from 'node:path';
-<<<<<<< HEAD
 import { startOfflineReconnection, connectionState } from '@/utils/serverConnectionErrors';
 import { claudeLocal } from '@/claude/claudeLocal';
 import { createSessionScanner } from '@/claude/utils/sessionScanner';
-=======
 import { Session } from './session';
->>>>>>> f9cb1216
 
 export interface StartOptions {
     model?: string
