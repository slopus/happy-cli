--- conflicted
+++ resolved
@@ -2,6 +2,7 @@
 import { resolve, join } from "node:path";
 import { createInterface } from "node:readline";
 import { mkdirSync, existsSync } from "node:fs";
+import { randomUUID } from "node:crypto";
 import { logger } from "@/ui/logger";
 import { claudeCheckSession } from "./utils/claudeCheckSession";
 import { claudeFindLastSession } from "./utils/claudeFindLastSession";
@@ -23,8 +24,8 @@
     claudeEnvVars?: Record<string, string>,
     claudeArgs?: string[],
     allowedTools?: string[],
-    /** Path to temporary settings file with SessionStart hook (required for session tracking) */
-    hookSettingsPath: string
+    /** Path to temporary settings file with SessionStart hook (optional - for session tracking) */
+    hookSettingsPath?: string
 }) {
 
     // Ensure project directory exists
@@ -113,40 +114,39 @@
             }
         }
     }
-<<<<<<< HEAD
-
-    // Generate new session ID if not resuming
-    // Priority: 1. startFrom (resuming), 2. explicit --session-id, 3. generate new UUID
-    //
-    // Race condition safety:
-    // - New sessions: randomUUID() guarantees uniqueness even if multiple sessions start simultaneously
-    // - --continue/--resume: If multiple sessions resume the same last session, that's expected
-    //   behavior (Claude Code handles concurrent access to session files)
-    // - --continue when no session: Falls through to randomUUID(), so each gets a unique ID
+    // Session ID handling depends on whether we have a hook server
+    // - With hookSettingsPath: Session ID comes from Claude via hook (normal mode)
+    // - Without hookSettingsPath: We generate session ID ourselves (offline mode)
     const explicitSessionId = sessionIdFlag.value || null;
-    const newSessionId = startFrom ? null : (explicitSessionId || randomUUID());
-    const effectiveSessionId = startFrom || newSessionId!;
-
-    // Notify about session ID immediately (we know it upfront now!)
-    if (startFrom) {
-        logger.debug(`[ClaudeLocal] Resuming session: ${startFrom}`);
-        opts.onSessionFound(startFrom);
-    } else if (explicitSessionId) {
-        logger.debug(`[ClaudeLocal] Using explicit session ID: ${explicitSessionId}`);
-        opts.onSessionFound(explicitSessionId);
+    let newSessionId: string | null = null;
+    let effectiveSessionId: string | null = startFrom;
+
+    if (!opts.hookSettingsPath) {
+        // Offline mode: Generate session ID if not resuming
+        // Priority: 1. startFrom (resuming), 2. explicit --session-id, 3. generate new UUID
+        newSessionId = startFrom ? null : (explicitSessionId || randomUUID());
+        effectiveSessionId = startFrom || newSessionId!;
+
+        // Notify about session ID immediately (we know it upfront in offline mode)
+        if (startFrom) {
+            logger.debug(`[ClaudeLocal] Resuming session: ${startFrom}`);
+            opts.onSessionFound(startFrom);
+        } else if (explicitSessionId) {
+            logger.debug(`[ClaudeLocal] Using explicit session ID: ${explicitSessionId}`);
+            opts.onSessionFound(explicitSessionId);
+        } else {
+            logger.debug(`[ClaudeLocal] Generated new session ID: ${newSessionId}`);
+            opts.onSessionFound(newSessionId!);
+        }
     } else {
-        logger.debug(`[ClaudeLocal] Generated new session ID: ${newSessionId}`);
-        opts.onSessionFound(newSessionId!);
-=======
-    
-    // Log session strategy
-    if (startFrom) {
-        logger.debug(`[ClaudeLocal] Will resume existing session: ${startFrom}`);
-    } else if (hasUserSessionControl) {
-        logger.debug(`[ClaudeLocal] User passed ${hasContinueFlag ? '--continue' : '--resume'} flag, session ID will be determined by hook`);
-    } else {
-        logger.debug(`[ClaudeLocal] Fresh start, session ID will be provided by hook`);
->>>>>>> f9cb1216
+        // Normal mode with hook server: Session ID comes from Claude via hook
+        if (startFrom) {
+            logger.debug(`[ClaudeLocal] Will resume existing session: ${startFrom}`);
+        } else if (hasUserSessionControl) {
+            logger.debug(`[ClaudeLocal] User passed ${hasContinueFlag ? '--continue' : '--resume'} flag, session ID will be determined by hook`);
+        } else {
+            logger.debug(`[ClaudeLocal] Fresh start, session ID will be provided by hook`);
+        }
     }
 
     // Thinking state
@@ -168,22 +168,24 @@
         process.stdin.pause();
         await new Promise<void>((r, reject) => {
             const args: string[] = []
-<<<<<<< HEAD
-
-            const hasResumeFlag = opts.claudeArgs?.includes('--resume') || opts.claudeArgs?.includes('-r');
-            if (startFrom) {
-                // Resume existing session (Claude preserves the session ID)
-                args.push('--resume', startFrom)
-            } else if (!hasResumeFlag) {
-                // New session with our generated UUID
-                args.push('--session-id', newSessionId!)
-=======
-            
-            // Only add --resume if we have an existing session and user didn't pass their own flags
-            // For fresh starts, let Claude create its own session ID (reported via hook)
-            if (!hasUserSessionControl && startFrom) {
-                args.push('--resume', startFrom)
->>>>>>> f9cb1216
+
+            // Session/resume args depend on whether we're in offline mode or hook mode
+            if (!opts.hookSettingsPath) {
+                // Offline mode: We control session ID
+                const hasResumeFlag = opts.claudeArgs?.includes('--resume') || opts.claudeArgs?.includes('-r');
+                if (startFrom) {
+                    // Resume existing session (Claude preserves the session ID)
+                    args.push('--resume', startFrom)
+                } else if (!hasResumeFlag && newSessionId) {
+                    // New session with our generated UUID
+                    args.push('--session-id', newSessionId)
+                }
+            } else {
+                // Normal mode with hook: Only add --resume if we have existing session and user didn't pass their own flags
+                // For fresh starts, let Claude create its own session ID (reported via hook)
+                if (!hasUserSessionControl && startFrom) {
+                    args.push('--resume', startFrom)
+                }
             }
             // If hasResumeFlag && !startFrom: --resume is in claudeArgs, let Claude handle it
 
@@ -202,9 +204,11 @@
                 args.push(...opts.claudeArgs)
             }
 
-            // Add hook settings for session tracking (always passed)
-            args.push('--settings', opts.hookSettingsPath);
-            logger.debug(`[ClaudeLocal] Using hook settings: ${opts.hookSettingsPath}`);
+            // Add hook settings for session tracking (when available)
+            if (opts.hookSettingsPath) {
+                args.push('--settings', opts.hookSettingsPath);
+                logger.debug(`[ClaudeLocal] Using hook settings: ${opts.hookSettingsPath}`);
+            }
 
             if (!claudeCliPath || !existsSync(claudeCliPath)) {
                 throw new Error('Claude local launcher not found. Please ensure HAPPY_PROJECT_ROOT is set correctly for development.');
@@ -318,5 +322,8 @@
         updateThinking(false);
     }
 
-    return startFrom;
+    // Return the effective session ID (what was actually used)
+    // - In offline mode: Our generated or resumed session ID
+    // - In hook mode: The session ID from startFrom (if resuming) or null (new session - hook will report ID)
+    return effectiveSessionId;
 }