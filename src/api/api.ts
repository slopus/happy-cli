--- conflicted
+++ resolved
@@ -148,7 +148,6 @@
           timeout: 60000 // 1 minute timeout for very bad network connections
         }
       );
-<<<<<<< HEAD
 
       if (response.status !== 200) {
         console.error(chalk.red(`[API] Failed to create machine: ${response.statusText}`));
@@ -171,6 +170,25 @@
       };
       return machine;
     } catch (error) {
+      // Check if it's a connection error
+      if (error && typeof error === 'object' && 'code' in error) {
+        const errorCode = (error as any).code;
+        if (errorCode === 'ECONNREFUSED' || errorCode === 'ENOTFOUND' || errorCode === 'ETIMEDOUT') {
+          console.log('⚠️  Happy server unreachable - working in offline mode');
+          // Return a minimal machine object when server is unreachable
+          const machine: Machine = {
+            id: opts.machineId,
+            encryptionKey: encryptionKey,
+            encryptionVariant: encryptionVariant,
+            metadata: opts.metadata,
+            metadataVersion: 0,
+            daemonState: opts.daemonState || null,
+            daemonStateVersion: 0,
+          };
+          return machine;
+        }
+      }
+
       // Handle 404 gracefully - server endpoint may not be available yet
       if (axios.isAxiosError(error) && error.response?.status === 404) {
         console.warn(chalk.yellow(`[API] Warning: Machine registration endpoint not available (404)`));
@@ -189,71 +207,7 @@
         };
         return machine;
       }
-
-=======
-
-      if (response.status !== 200) {
-      console.error(chalk.red(`[API] Failed to create machine: ${response.statusText}`));
-      console.log(chalk.yellow(`[API] Failed to create machine: ${response.statusText}, most likely you have re-authenticated, but you still have a machine associated with the old account. Now we are trying to re-associate the machine with the new account. That is not allowed. Please run 'happy doctor clean' to clean up your happy state, and try your original command again. Please create an issue on github if this is causing you problems. We apologize for the inconvenience.`));
-      process.exit(1);
-    }
-
-    const raw = response.data.machine;
-    logger.debug(`[API] Machine ${opts.machineId} registered/updated with server`);
-
-    // Return decrypted machine like we do for sessions
-    const machine: Machine = {
-      id: raw.id,
-      encryptionKey: encryptionKey,
-      encryptionVariant: encryptionVariant,
-      metadata: raw.metadata ? decrypt(encryptionKey, encryptionVariant, decodeBase64(raw.metadata)) : null,
-      metadataVersion: raw.metadataVersion || 0,
-      daemonState: raw.daemonState ? decrypt(encryptionKey, encryptionVariant, decodeBase64(raw.daemonState)) : null,
-      daemonStateVersion: raw.daemonStateVersion || 0,
-    };
-    return machine;
-    } catch (error) {
-      // Handle connection errors gracefully
-      if (axios.isAxiosError(error) && error.code) {
-        const errorCode = error.code;
-        if (errorCode === 'ECONNREFUSED' || errorCode === 'ENOTFOUND' || errorCode === 'ETIMEDOUT') {
-          console.log('⚠️  Happy server unreachable - working in offline mode');
-          // Return a minimal machine object without server registration
-          const machine: Machine = {
-            id: opts.machineId,
-            encryptionKey: encryptionKey,
-            encryptionVariant: encryptionVariant,
-            metadata: opts.metadata,
-            metadataVersion: 0,
-            daemonState: opts.daemonState || null,
-            daemonStateVersion: 0,
-          };
-          return machine;
-        }
-      }
-
-      // Handle 404 gracefully - server endpoint may not be available yet
-      if (axios.isAxiosError(error) && error.response?.status === 404) {
-        console.warn(chalk.yellow(`[API] Warning: Machine registration endpoint not available (404)`));
-        console.warn(chalk.yellow(`[API] Continuing without machine registration. This is normal in development mode.`));
-        logger.debug(`[API] Server: ${configuration.serverUrl}/v1/machines returned 404`);
-
-        // Return a minimal machine object without server registration
-        const machine: Machine = {
-          id: opts.machineId,
-          encryptionKey: encryptionKey,
-          encryptionVariant: encryptionVariant,
-          metadata: opts.metadata,
-          metadataVersion: 0,
-          daemonState: opts.daemonState || null,
-          daemonStateVersion: 0,
-        };
-        return machine;
-      }
-
->>>>>>> e42d3437
-      // For other errors, rethrow
-      throw error;
+      throw error; // Re-throw other errors
     }
   }
 
