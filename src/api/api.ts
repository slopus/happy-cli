--- conflicted
+++ resolved
@@ -96,10 +96,7 @@
         if (isNetworkError(errorCode)) {
           connectionState.fail({
             operation: 'Session creation',
-<<<<<<< HEAD
             caller: 'api.getOrCreateSession',
-=======
->>>>>>> a2b28a9f
             errorCode,
             url: `${configuration.serverUrl}/v1/sessions`
           });
@@ -119,8 +116,6 @@
           url: `${configuration.serverUrl}/v1/sessions`
         });
         return null;
-<<<<<<< HEAD
-=======
       }
 
       // Handle 5xx server errors - use offline mode with auto-reconnect
@@ -135,7 +130,6 @@
           });
           return null;
         }
->>>>>>> a2b28a9f
       }
 
       throw new Error(`Failed to get or create session: ${error instanceof Error ? error.message : 'Unknown error'}`);
@@ -220,10 +214,7 @@
       if (axios.isAxiosError(error) && error.code && isNetworkError(error.code)) {
         connectionState.fail({
           operation: 'Machine registration',
-<<<<<<< HEAD
           caller: 'api.getOrCreateMachine',
-=======
->>>>>>> a2b28a9f
           errorCode: error.code,
           url: `${configuration.serverUrl}/v1/machines`
         });
@@ -254,8 +245,6 @@
           ));
           return createMinimalMachine();
         }
-<<<<<<< HEAD
-=======
 
         // Handle 5xx - server error, use offline mode with auto-reconnect
         if (status >= 500) {
@@ -278,30 +267,9 @@
           return createMinimalMachine();
         }
       }
->>>>>>> a2b28a9f
-
-        // Handle 5xx - server error, use offline mode with auto-reconnect
-        if (status >= 500) {
-          connectionState.fail({
-            operation: 'Machine registration',
-            errorCode: String(status),
-            url: `${configuration.serverUrl}/v1/machines`,
-            details: ['Server encountered an error, will retry automatically']
-          });
-          return createMinimalMachine();
-        }
-
-        // Handle 404 - endpoint may not be available yet
-        if (status === 404) {
-          connectionState.fail({
-            operation: 'Machine registration',
-            errorCode: '404',
-            url: `${configuration.serverUrl}/v1/machines`
-          });
-          return createMinimalMachine();
-        }
-      }
-      throw error; // Re-throw other errors
+
+      // For other errors, rethrow
+      throw error;
     }
   }
 
